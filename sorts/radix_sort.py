def radixsort(lst):
  RADIX = 10
  maxLength = False
  tmp , placement = -1, 1

  while not maxLength:
    maxLength = True
    # declare and initialize buckets
    buckets = [list() for _ in range( RADIX )]

    # split lst between lists
<<<<<<< HEAD
    for i in lst:
      tmp = int((i / placement) % RADIX)
      buckets[tmp].append(i)
=======
    for  i in lst:
      tmp = i // placement
      buckets[tmp % RADIX].append( i )
>>>>>>> 535cbb76
      if maxLength and tmp > 0:
        maxLength = False

    # empty lists into lst array
    a = 0
    for b in range( RADIX ):
      buck = buckets[b]
      for i in buck:
        lst[a] = i
        a += 1

    # move to next
    placement *= RADIX<|MERGE_RESOLUTION|>--- conflicted
+++ resolved
@@ -9,15 +9,10 @@
     buckets = [list() for _ in range( RADIX )]
 
     # split lst between lists
-<<<<<<< HEAD
     for i in lst:
       tmp = int((i / placement) % RADIX)
       buckets[tmp].append(i)
-=======
-    for  i in lst:
-      tmp = i // placement
-      buckets[tmp % RADIX].append( i )
->>>>>>> 535cbb76
+
       if maxLength and tmp > 0:
         maxLength = False
 
